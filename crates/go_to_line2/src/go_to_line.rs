use editor::{display_map::ToDisplayPoint, scroll::autoscroll::Autoscroll, Editor};
use gpui::{
    actions, div, prelude::*, AppContext, Dismiss, Div, FocusHandle, ManagedView, ParentComponent,
    Render, SharedString, Styled, Subscription, View, ViewContext, VisualContext, WindowContext,
};
use text::{Bias, Point};
use theme::ActiveTheme;
use ui::{h_stack, v_stack, Label, StyledExt, TextColor};
use util::paths::FILE_ROW_COLUMN_DELIMITER;
use workspace::Workspace;

actions!(Toggle);

pub fn init(cx: &mut AppContext) {
    cx.observe_new_views(GoToLine::register).detach();
}

pub struct GoToLine {
    line_editor: View<Editor>,
    active_editor: View<Editor>,
    current_text: SharedString,
    prev_scroll_position: Option<gpui::Point<f32>>,
    _subscriptions: Vec<Subscription>,
}

impl ManagedView for GoToLine {
    fn focus_handle(&self, cx: &AppContext) -> FocusHandle {
        self.line_editor.focus_handle(cx)
    }
}

impl GoToLine {
    fn register(workspace: &mut Workspace, _: &mut ViewContext<Workspace>) {
        workspace.register_action(|workspace, _: &Toggle, cx| {
            let Some(editor) = workspace
                .active_item(cx)
                .and_then(|active_item| active_item.downcast::<Editor>())
            else {
                return;
            };

            workspace.toggle_modal(cx, move |cx| GoToLine::new(editor, cx));
        });
    }

    pub fn new(active_editor: View<Editor>, cx: &mut ViewContext<Self>) -> Self {
        let line_editor = cx.build_view(|cx| Editor::single_line(cx));
        let line_editor_change = cx.subscribe(&line_editor, Self::on_line_editor_event);

        let editor = active_editor.read(cx);
        let cursor = editor.selections.last::<Point>(cx).head();
        let last_line = editor.buffer().read(cx).snapshot(cx).max_point().row;
        let scroll_position = active_editor.update(cx, |editor, cx| editor.scroll_position(cx));

        let current_text = format!(
            "line {} of {} (column {})",
            cursor.row + 1,
            last_line + 1,
            cursor.column + 1,
        );

        Self {
            line_editor,
            active_editor,
            current_text: current_text.into(),
            prev_scroll_position: Some(scroll_position),
            _subscriptions: vec![line_editor_change, cx.on_release(Self::release)],
        }
    }

    fn release(&mut self, cx: &mut WindowContext) {
        let scroll_position = self.prev_scroll_position.take();
        self.active_editor.update(cx, |editor, cx| {
            editor.highlight_rows(None);
            if let Some(scroll_position) = scroll_position {
                editor.set_scroll_position(scroll_position, cx);
            }
            cx.notify();
        })
    }

    fn on_line_editor_event(
        &mut self,
        _: View<Editor>,
        event: &editor::EditorEvent,
        cx: &mut ViewContext<Self>,
    ) {
        match event {
            // todo!() this isn't working...
<<<<<<< HEAD
            editor::EditorEvent::Blurred => cx.emit(ModalEvent::Dismissed),
            editor::EditorEvent::BufferEdited { .. } => self.highlight_current_line(cx),
=======
            editor::Event::Blurred => cx.emit(Dismiss),
            editor::Event::BufferEdited { .. } => self.highlight_current_line(cx),
>>>>>>> 8837045a
            _ => {}
        }
    }

    fn highlight_current_line(&mut self, cx: &mut ViewContext<Self>) {
        if let Some(point) = self.point_from_query(cx) {
            self.active_editor.update(cx, |active_editor, cx| {
                let snapshot = active_editor.snapshot(cx).display_snapshot;
                let point = snapshot.buffer_snapshot.clip_point(point, Bias::Left);
                let display_point = point.to_display_point(&snapshot);
                let row = display_point.row();
                active_editor.highlight_rows(Some(row..row + 1));
                active_editor.request_autoscroll(Autoscroll::center(), cx);
            });
            cx.notify();
        }
    }

    fn point_from_query(&self, cx: &ViewContext<Self>) -> Option<Point> {
        let line_editor = self.line_editor.read(cx).text(cx);
        let mut components = line_editor
            .splitn(2, FILE_ROW_COLUMN_DELIMITER)
            .map(str::trim)
            .fuse();
        let row = components.next().and_then(|row| row.parse::<u32>().ok())?;
        let column = components.next().and_then(|col| col.parse::<u32>().ok());
        Some(Point::new(
            row.saturating_sub(1),
            column.unwrap_or(0).saturating_sub(1),
        ))
    }

    fn cancel(&mut self, _: &menu::Cancel, cx: &mut ViewContext<Self>) {
        cx.emit(Dismiss);
    }

    fn confirm(&mut self, _: &menu::Confirm, cx: &mut ViewContext<Self>) {
        if let Some(point) = self.point_from_query(cx) {
            self.active_editor.update(cx, |editor, cx| {
                let snapshot = editor.snapshot(cx).display_snapshot;
                let point = snapshot.buffer_snapshot.clip_point(point, Bias::Left);
                editor.change_selections(Some(Autoscroll::center()), cx, |s| {
                    s.select_ranges([point..point])
                });
                editor.focus(cx);
                cx.notify();
            });
            self.prev_scroll_position.take();
        }

        cx.emit(Dismiss);
    }
}

impl Render for GoToLine {
    type Element = Div<Self>;

    fn render(&mut self, cx: &mut ViewContext<Self>) -> Self::Element {
        div()
            .elevation_2(cx)
            .key_context("GoToLine")
            .on_action(Self::cancel)
            .on_action(Self::confirm)
            .w_96()
            .child(
                v_stack()
                    .px_1()
                    .pt_0p5()
                    .gap_px()
                    .child(
                        v_stack()
                            .py_0p5()
                            .px_1()
                            .child(div().px_1().py_0p5().child(self.line_editor.clone())),
                    )
                    .child(
                        div()
                            .h_px()
                            .w_full()
                            .bg(cx.theme().colors().element_background),
                    )
                    .child(
                        h_stack()
                            .justify_between()
                            .px_2()
                            .py_1()
                            .child(Label::new(self.current_text.clone()).color(TextColor::Muted)),
                    ),
            )
    }
}<|MERGE_RESOLUTION|>--- conflicted
+++ resolved
@@ -87,13 +87,8 @@
     ) {
         match event {
             // todo!() this isn't working...
-<<<<<<< HEAD
-            editor::EditorEvent::Blurred => cx.emit(ModalEvent::Dismissed),
+            editor::EditorEvent::Blurred => cx.emit(Dismiss),
             editor::EditorEvent::BufferEdited { .. } => self.highlight_current_line(cx),
-=======
-            editor::Event::Blurred => cx.emit(Dismiss),
-            editor::Event::BufferEdited { .. } => self.highlight_current_line(cx),
->>>>>>> 8837045a
             _ => {}
         }
     }

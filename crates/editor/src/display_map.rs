--- conflicted
+++ resolved
@@ -6,16 +6,11 @@
 use crate::{Anchor, MultiBuffer, MultiBufferSnapshot, ToOffset, ToPoint};
 use block_map::{BlockMap, BlockPoint};
 use collections::{HashMap, HashSet};
-<<<<<<< HEAD
-use fold_map::{FoldMap, ToFoldPoint as _};
+use fold_map::FoldMap;
 use gpui::{
     fonts::{FontId, HighlightStyle},
     Entity, ModelContext, ModelHandle,
 };
-=======
-use fold_map::FoldMap;
-use gpui::{fonts::FontId, Entity, ModelContext, ModelHandle};
->>>>>>> 87b1cfe3
 use language::{Point, Subscription as BufferSubscription};
 use std::{any::TypeId, ops::Range, sync::Arc};
 use sum_tree::{Bias, TreeMap};
